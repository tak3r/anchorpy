--- conflicted
+++ resolved
@@ -172,14 +172,10 @@
 
 
 @dataclass
-<<<<<<< HEAD
 class _IdlAccountDef:
     """IDL representation of an account."""
 
     name: str
-=======
-class _IdlAccountDef(_IdlTypeDef):
->>>>>>> a02deaae
     type: _IdlTypeDefTyStruct
 
 
